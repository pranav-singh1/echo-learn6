--- conflicted
+++ resolved
@@ -10,7 +10,7 @@
 import { Button } from '../components/ui/button';
 import { Menu, X, Home, Moon, Sun } from 'lucide-react';
 import { useTheme } from '../contexts/ThemeContext';
-<<<<<<< HEAD
+import { OnboardingTour } from '../components/OnboardingTour';
 import { useAuth } from '../contexts/AuthContext';
 
 export const Index: React.FC = () => {
@@ -27,30 +27,12 @@
   
   const [showConversation, setShowConversation] = useState(false);
   const [showHistory, setShowHistory] = useState(true);
-=======
-import { OnboardingTour } from '../components/OnboardingTour';
-import { useAuth } from '../contexts/AuthContext';
-
-export const Index: React.FC = () => {
-  const { activePanel, setActivePanel, startFreshConversation, allSessions } = useAppContext();
-  const { user, loading } = useAuth();
-  const [showConversation, setShowConversation] = useState(() => {
-    // Try to load from localStorage, default to false
-    if (typeof window !== 'undefined') {
-      const stored = localStorage.getItem('showConversation');
-      return stored === 'true';
-    }
-    return false;
-  });
-  const [showHistory, setShowHistory] = useState(true);
-  const { theme, toggleTheme } = useTheme();
   const [showTour, setShowTour] = useState(() => {
     if (typeof window !== 'undefined') {
       return !localStorage.getItem('onboardingTourDismissed');
     }
     return false;
   });
->>>>>>> f622630f
 
   useEffect(() => {
     if (typeof window !== 'undefined') {
@@ -70,10 +52,6 @@
     setActivePanel(null);
   };
 
-<<<<<<< HEAD
-  // Show landing page for unauthenticated users OR when showConversation is false
-  if (!user || !showConversation) {
-=======
   const handleCloseTour = () => {
     setShowTour(false);
     if (typeof window !== 'undefined') {
@@ -81,9 +59,8 @@
     }
   };
 
-  // Show landing page if conversation hasn't started
-  if (!showConversation) {
->>>>>>> f622630f
+  // Show landing page for unauthenticated users OR when showConversation is false
+  if (!user || !showConversation) {
     return <LandingPage onStartConversation={handleStartConversation} />;
   }
 
@@ -153,7 +130,6 @@
         </div>
         
         <div className="flex-1 flex min-w-0 h-full min-h-0">
-<<<<<<< HEAD
           {/* Chat Interface - Main content */}
           <div className="flex-1 h-full min-h-0 flex flex-col p-2 md:p-4 transition-all duration-300">
             <ChatInterface />
@@ -170,19 +146,6 @@
           {activePanel === 'summary' && (
             <div className="w-80 h-full border-l border-border">
               <SummaryPanel onClose={() => setActivePanel(null)} />
-=======
-          <div className="flex-1 min-w-0 w-full h-full min-h-0 flex flex-col p-2 md:p-4 transition-all duration-300">
-            <ChatInterface />
-          </div>
-          {activePanel && (
-            <div className="md:w-96 border-l border-border bg-white dark:bg-background dark:text-foreground flex-shrink-0">
-              {activePanel === 'quiz' && (
-                <QuizPanel onClose={() => setActivePanel(null)} />
-              )}
-              {activePanel === 'summary' && (
-                <SummaryPanel onClose={() => setActivePanel(null)} />
-              )}
->>>>>>> f622630f
             </div>
           )}
         </div>
